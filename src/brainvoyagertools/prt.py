--- conflicted
+++ resolved
@@ -301,21 +301,13 @@
                 except ValueError:
                     value = value[0]
             self._header[line.split(":", 1)[0].strip()] = value
-<<<<<<< HEAD
-                
-=======
-               
->>>>>>> 504031ce
+
         def int_or_float(x):
             try:
                 return int(x)
             except:
                 return float(x)
-<<<<<<< HEAD
-        
-=======
-
->>>>>>> 504031ce
+
         conds = conds = int(lines[counter].split(":", 1)[1].strip())
         counter = counter+1
         for i in range(conds):
